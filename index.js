import express from 'express';
import axios from 'axios';
import dotenv from 'dotenv';
import { createClient } from '@supabase/supabase-js';
import cors from 'cors';
import path from 'path';
import { fileURLToPath } from 'url';
<<<<<<< HEAD
import { 
  validateTwilioSignature,
  generateVoiceResponse,
  generateSmsResponse,
  makeCall,
  sendSms,
  saveCallRecord,
  saveSmsRecord,
  saveRecordingRecord,
  processRecording,
  getCallHistory,
  getSmsHistory
} from './twilio_service.js';
=======
import fs from 'fs';
import multer from 'multer';
import Stripe from 'stripe';
import {
  processAudioFile,
  getUserTranscriptions,
  getTranscriptionById,
  deleteTranscription
} from './transcription_service.js';
>>>>>>> f61ef56e

// Get the directory name of the current module
const __filename = fileURLToPath(import.meta.url);
const __dirname = path.dirname(__filename);

// Load environment variables from .env file
dotenv.config({ path: path.resolve(__dirname, '.env') });

// Initialize Stripe if configured
let stripe = null;
if (process.env.STRIPE_SECRET_KEY) {
  stripe = new Stripe(process.env.STRIPE_SECRET_KEY, { apiVersion: '2022-11-15' });
}

// Create Express app
const app = express();

// Configure middleware
app.set('trust proxy', 1); // Trust first proxy - important for Render

// Stripe webhook needs raw body
app.post('/stripe/webhook', express.raw({ type: 'application/json' }), async (req, res) => {
  if (!stripe || !process.env.STRIPE_WEBHOOK_SECRET) {
    return res.status(503).json({ success: false, message: 'Stripe not configured' });
  }

  const sig = req.headers['stripe-signature'];
  let event;
  try {
    event = stripe.webhooks.constructEvent(req.body, sig, process.env.STRIPE_WEBHOOK_SECRET);
  } catch (err) {
    console.error('Stripe webhook verification failed:', err.message);
    return res.status(400).send(`Webhook Error: ${err.message}`);
  }

  try {
    switch (event.type) {
      case 'checkout.session.completed':
      case 'invoice.paid': {
        const session = event.data.object;
        const email = session.customer_email || session.customer_details?.email;
        if (supabase && email) {
          await supabase.from('user_subscriptions')
            .update({
              stripe_customer_id: session.customer,
              stripe_subscription_id: session.subscription,
              subscription_status: 'active'
            })
            .eq('email', email);
        }
        break;
      }
      case 'invoice.payment_failed':
      case 'customer.subscription.deleted': {
        const sub = event.data.object;
        if (supabase) {
          await supabase.from('user_subscriptions')
            .update({ subscription_status: 'past_due' })
            .or(`stripe_subscription_id.eq.${sub.id},stripe_customer_id.eq.${sub.customer}`);
        }
        break;
      }
      default:
        console.log(`Unhandled Stripe event: ${event.type}`);
    }
    res.json({ received: true });
  } catch (err) {
    console.error('Error processing Stripe webhook:', err);
    res.status(500).send('Webhook handler failed');
  }
});

// JSON body parser for all other routes
app.use(express.json()); // Parse JSON request bodies

// Ensure the upload directory exists for multer
const uploadDir = path.join(__dirname, 'uploads');
if (!fs.existsSync(uploadDir)) {
  fs.mkdirSync(uploadDir, { recursive: true });
}

// Configure multer for file uploads
const upload = multer({
  dest: uploadDir,
  limits: { fileSize: parseInt(process.env.MAX_FILE_SIZE || '50000000') },
  fileFilter: (req, file, cb) => {
    const allowed = (process.env.ALLOWED_FILE_TYPES ||
      'audio/mpeg,audio/wav,audio/mp4,audio/webm,audio/ogg').split(',');
    if (allowed.includes(file.mimetype)) {
      cb(null, true);
    } else {
      cb(new Error('Invalid file type'));
    }
  }
});

// Configure CORS
app.use(cors({
  origin: function(origin, callback) {
    // Allow any origin in development
    if (process.env.NODE_ENV !== 'production') {
      callback(null, true);
      return;
    }
    
    // In production, check against allowed origins
    const allowedOrigins = [];
    if (process.env.FRONTEND_URL) {
      allowedOrigins.push(process.env.FRONTEND_URL);
    }
    allowedOrigins.push(
      'https://repspheres.netlify.app',
      'https://repspheres.com',
      'http://localhost:5176',
      'https://localhost:5176'
    );
    
    // Check if origin matches any allowed pattern
    const isAllowed = !origin || allowedOrigins.some(allowed => {
      if (allowed.includes('*')) {
        const pattern = allowed.replace('*', '.*');
        return new RegExp(pattern).test(origin);
      }
      return allowed === origin;
    });
    
    if (isAllowed) {
      callback(null, true);
    } else {
      callback(new Error('Not allowed by CORS'));
    }
  },
  credentials: true
}));

// Health check endpoint
app.get('/health', (req, res) => {
  res.json({ status: 'ok', timestamp: new Date().toISOString() });
});

// Supabase client setup with connection retry
let supabase;
let supabaseConnected = false;
const MAX_RETRIES = 5;
const RETRY_DELAY = 2000; // 2 seconds

async function connectToSupabase(retryCount = 0) {
  try {
    if (process.env.SUPABASE_URL && process.env.SUPABASE_KEY) {
      console.log(`Connecting to Supabase at: ${process.env.SUPABASE_URL} (Attempt ${retryCount + 1})`);
      
      // Create a new Supabase client
      supabase = createClient(process.env.SUPABASE_URL, process.env.SUPABASE_KEY);
      
      // Test the connection by making a simple query
      const { data, error } = await supabase.from('user_subscriptions').select('*').limit(1);
      
      if (error) {
        throw error;
      }
      
      console.log('Successfully connected to Supabase!');
      supabaseConnected = true;
      return true;
    } else {
      console.warn('Supabase credentials not found. Supabase features will be disabled.');
      return false;
    }
  } catch (err) {
    console.error(`Error connecting to Supabase (Attempt ${retryCount + 1}):`, err);
    
    if (retryCount < MAX_RETRIES) {
      console.log(`Retrying connection in ${RETRY_DELAY / 1000} seconds...`);
      await new Promise(resolve => setTimeout(resolve, RETRY_DELAY));
      return connectToSupabase(retryCount + 1);
    } else {
      console.error(`Failed to connect to Supabase after ${MAX_RETRIES} attempts.`);
      return false;
    }
  }
}

// Call connectToSupabase immediately and then set up periodic reconnection attempts if it fails
connectToSupabase().then(connected => {
  if (!connected) {
    // Try to reconnect every 30 seconds
    setInterval(() => {
      if (!supabaseConnected) {
        console.log('Attempting to reconnect to Supabase...');
        connectToSupabase();
      }
    }, 30000);
  }
});

// Call LLM endpoint using OpenRouter
async function callLLM(prompt, llm_model) {
  if (!process.env.OPENROUTER_API_KEY) {
    throw new Error('OpenRouter API key not configured');
  }
  
  // Use OpenRouter API for all LLM calls
  const modelToUse = llm_model || process.env.OPENROUTER_MODEL || 'openai/gpt-3.5-turbo';
  
  try {
    const response = await axios.post(
      'https://openrouter.ai/api/v1/chat/completions',
      {
        model: modelToUse,
        messages: [{ role: 'user', content: prompt }],
      },
      {
        headers: {
          'Authorization': `Bearer ${process.env.OPENROUTER_API_KEY}`,
          'Content-Type': 'application/json',
        },
      }
    );
    return response.data;
  } catch (error) {
    console.error('Error calling OpenRouter API:', error.message);
    if (error.response) {
      console.error('Response status:', error.response.status);
      console.error('Response data:', error.response.data);
    }
    throw error;
  }
}

// Log activity to Supabase
async function logActivity(task, result) {
  if (!supabase) {
    console.warn('Supabase not configured. Activity logging skipped.');
    return null;
  }
  
  try {
    const { data, error } = await supabase.from('activity_log').insert([{ task, result }]);
    if (error) {
      console.error('Error logging activity to Supabase:', error);
      return null;
    }
    return data;
  } catch (err) {
    console.error('Exception logging activity to Supabase:', err);
    return null;
  }
}

// Helper function to check if a model is free based on its ID
function isFreeModel(modelId) {
  if (!modelId) return true;
  
  // List of free models or patterns that identify free models
  const freeModels = [
    'google/gemini-pro',
    'google/gemini-1.5-pro',
    'google/gemini-2.0-flash',  // Using Gemini 2.0 Flash which is free
    'anthropic/claude-instant',
    'mistralai/mistral',
    'meta-llama/llama-2'
  ];
  
  // Only consider all models as free if explicitly in development mode
  if (process.env.NODE_ENV === 'development' || process.env.LOCAL_DEV === 'true') {
    console.log('Local development mode: All models are considered free');
    return true;
  }
  
  // Check if the model ID contains any of the free model patterns
  return freeModels.some(freeModel => modelId.toLowerCase().includes(freeModel.toLowerCase()));
}

// Helper function to check if a model is ASM level
function isAsmModel(modelId) {
  if (!modelId) return false;
  
  // ASM level models - more accessible paid models
  const asmModels = [
    'microsoft/phi',
    'anthropic/claude-instant',
    'mistralai/mistral-medium',
    'google/gemini-1.5-flash'
  ];
  
  // Check if the model ID contains any of the ASM model patterns
  return asmModels.some(asmModel => modelId.toLowerCase().includes(asmModel.toLowerCase()));
}

// Helper function to check user's subscription level
async function getUserSubscription(email) {
  if (!email || !supabase) return 'free';
  
  try {
    const { data, error } = await supabase
      .from('user_subscriptions')
      .select('subscription_level, subscription_status')
      .eq('email', email)
      .single();
    
    if (error || !data) {
      console.log(`No subscription found for ${email}, defaulting to free`);
      return 'free';
    }
    
    if (data.subscription_status !== 'active') {
      return 'free';
    }

    return data.subscription_level;
  } catch (err) {
    console.error('Error fetching subscription:', err);
    return 'free';
  }
}

// Helper function to check if user has access to a specific module
async function hasModuleAccess(email, moduleName) {
  if (!email || !supabase) return false;

  try {
    // First get the user_id and subscription info
    const { data: userData, error: userError } = await supabase
      .from('user_subscriptions')
      .select('user_id, subscription_level, subscription_status')
      .eq('email', email)
      .single();

    if (userError || !userData) {
      console.log(`No user found for ${email}, denying module access`);
      return false;
    }

    // If subscription is inactive, limit to default free modules
    if (userData.subscription_status !== 'active' && userData.subscription_level !== 'free') {
      const freeModules = ['workspace', 'blog'];
      return freeModules.includes(moduleName);
    }

    // Then check module access
    const { data, error } = await supabase
      .from('module_access')
      .select('has_access')
      .eq('user_id', userData.user_id)
      .eq('module', moduleName)
      .single();

    if (error || !data) {
      console.log(`No module access found for ${email}/${moduleName}, denying access`);
      return false;
    }

    return data.has_access;
  } catch (err) {
    console.error('Error checking module access:', err);
    return false;
  }
}

// Helper function to check if user can access a model
async function canAccessModel(email, modelId) {
  // Free models are accessible to everyone
  if (isFreeModel(modelId)) return true;
  
  // If no email, user can only access free models
  if (!email) return false;
  
  const subscriptionLevel = await getUserSubscription(email);
  
  switch (subscriptionLevel) {
    case 'rsm':
      return true; // RSM users get access to all models
    case 'asm':
      // ASM users get access to free models and ASM models
      return isFreeModel(modelId) || isAsmModel(modelId);
    case 'free':
    default:
      return isFreeModel(modelId);
  }
}


// API endpoint to fetch models from OpenRouter
app.get('/api/models', async (req, res) => {
  if (!process.env.OPENROUTER_API_KEY) {
    console.error('OpenRouter API key not configured');
    return res.status(500).json({ message: 'OpenRouter API key not configured' });
  }

  try {
    const response = await axios.get('https://openrouter.ai/api/v1/models', {
      headers: {
        'Authorization': `Bearer ${process.env.OPENROUTER_API_KEY}`,
        // Optional: Add HTTP-Referer and X-Title if OpenRouter requires/recommends for backend calls
        // 'HTTP-Referer': process.env.SITE_URL || 'https://repspheres.com',
        // 'X-Title': process.env.APP_NAME || 'RepSpheres Backend'
      }
    });

    if (response.data && response.data.data) {
      const formattedModels = response.data.data.map(model => ({
        id: model.id,
        name: model.name || model.id, // Fallback to id if name is not present
        description: model.description || 'No description available.',
        // Determine pricing status based on actual costs from OpenRouter
        // The frontend ModelPicker.jsx expects a 'pricing' field with 'paid' or 'free'
        pricing: (parseFloat(model.pricing?.prompt) > 0 || parseFloat(model.pricing?.completion) > 0) ? 'paid' : 'free',
        context_length: model.context_length,
        architecture: model.architecture?.modality, // e.g., 'text-to-text'
        // You can include more details if needed by the frontend in the future
        // e.g., model.provider, model.pricing (for detailed costs)
      }));
      res.json(formattedModels);
    } else {
      console.error('Unexpected response structure from OpenRouter:', response.data);
      res.status(500).json({ message: 'Failed to fetch models due to unexpected response structure' });
    }
  } catch (error) {
    console.error('Error fetching models from OpenRouter:', error.response ? error.response.data : error.message);
    res.status(error.response?.status || 500).json({ 
      message: 'Failed to fetch models from OpenRouter',
      details: error.response?.data?.error?.message || error.message
    });
  }
});

// Create a Stripe Checkout session
app.post('/api/checkout', async (req, res) => {
  if (!stripe || !process.env.STRIPE_PRICE_ID) {
    return res.status(503).json({ success: false, message: 'Stripe not configured' });
  }

  const email = req.body.email;
  if (!email) {
    return res.status(400).json({ success: false, message: 'Email is required' });
  }

  try {
    const session = await stripe.checkout.sessions.create({
      mode: 'subscription',
      payment_method_types: ['card'],
      customer_email: email,
      line_items: [{ price: process.env.STRIPE_PRICE_ID, quantity: 1 }],
      success_url: `${process.env.FRONTEND_URL || 'http://localhost:3000'}/success?session_id={CHECKOUT_SESSION_ID}`,
      cancel_url: `${process.env.FRONTEND_URL || 'http://localhost:3000'}/cancel`
    });
    res.json({ url: session.url });
  } catch (err) {
    console.error('Error creating Stripe checkout session:', err);
    res.status(500).json({ success: false, message: 'Failed to create checkout session' });
  }
});

// Module access check endpoint
app.get('/api/modules/access', async (req, res) => {
  try {
    const email = req.query.email;
    const module = req.query.module;
    
    if (!email || !module) {
      return res.status(400).json({
        success: false,
        error: 'Bad Request',
        message: 'Email and module parameters are required'
      });
    }
    
    const hasAccess = await hasModuleAccess(email, module);
    
    return res.json({
      success: true,
      hasAccess
    });
  } catch (err) {
    console.error('Error checking module access:', err);
    return res.status(500).json({
      success: false,
      error: 'Internal Server Error',
      message: 'Error checking module access'
    });
  }
});

// List all modules a user has access to
app.get('/api/modules/list', async (req, res) => {
  try {
    const email = req.query.email;
    
    if (!email) {
      return res.status(400).json({
        success: false,
        error: 'Bad Request',
        message: 'Email parameter is required'
      });
    }
    
    if (!supabase) {
      return res.status(503).json({
        success: false,
        error: 'Service Unavailable',
        message: 'Supabase connection is not available'
      });
    }
    
    // First get the user_id from user_subscriptions
    const { data: userData, error: userError } = await supabase
      .from('user_subscriptions')
      .select('user_id')
      .eq('email', email)
      .single();
    
    if (userError || !userData) {
      return res.status(404).json({
        success: false,
        error: 'Not Found',
        message: 'User not found'
      });
    }
    
    // Then get all modules user has access to
    const { data, error } = await supabase
      .from('module_access')
      .select('module')
      .eq('user_id', userData.user_id)
      .eq('has_access', true);
    
    if (error) {
      throw error;
    }
    
    return res.json({
      success: true,
      modules: data.map(item => item.module)
    });
  } catch (err) {
    console.error('Error listing accessible modules:', err);
    return res.status(500).json({
      success: false,
      error: 'Internal Server Error',
      message: 'Error listing accessible modules'
    });
  }
});

// App data CRUD endpoints
// Create/update app data
app.post('/api/data/:appName', async (req, res) => {
  try {
    const { appName } = req.params;
    const { userId, data } = req.body;
    
    if (!appName || !userId || !data) {
      return res.status(400).json({
        success: false,
        error: 'Bad Request',
        message: 'App name, user ID, and data are required'
      });
    }
    
    if (!supabase) {
      return res.status(503).json({
        success: false,
        error: 'Service Unavailable',
        message: 'Supabase connection is not available'
      });
    }
    
    // Check if record already exists
    const { data: existingData, error: selectError } = await supabase
      .from('app_data')
      .select('id')
      .eq('app_name', appName)
      .eq('user_id', userId)
      .maybeSingle();
    
    let result;
    
    if (existingData) {
      // Update existing record
      const { data: updateData, error: updateError } = await supabase
        .from('app_data')
        .update({ data })
        .eq('id', existingData.id)
        .select();
      
      if (updateError) throw updateError;
      result = updateData[0];
    } else {
      // Insert new record
      const { data: insertData, error: insertError } = await supabase
        .from('app_data')
        .insert([{ app_name: appName, user_id: userId, data }])
        .select();
      
      if (insertError) throw insertError;
      result = insertData[0];
    }
    
    return res.json({
      success: true,
      data: result
    });
  } catch (err) {
    console.error('Error saving app data:', err);
    return res.status(500).json({
      success: false,
      error: 'Internal Server Error',
      message: 'Error saving app data'
    });
  }
});

// Get app data
app.get('/api/data/:appName', async (req, res) => {
  try {
    const { appName } = req.params;
    const userId = req.query.userId;
    
    if (!appName || !userId) {
      return res.status(400).json({
        success: false,
        error: 'Bad Request',
        message: 'App name and user ID are required'
      });
    }
    
    if (!supabase) {
      return res.status(503).json({
        success: false,
        error: 'Service Unavailable',
        message: 'Supabase connection is not available'
      });
    }
    
    const { data, error } = await supabase
      .from('app_data')
      .select('*')
      .eq('app_name', appName)
      .eq('user_id', userId)
      .maybeSingle();
    
    if (error) throw error;
    
    return res.json({
      success: true,
      data: data || null
    });
  } catch (err) {
    console.error('Error fetching app data:', err);
    return res.status(500).json({
      success: false,
      error: 'Internal Server Error',
      message: 'Error fetching app data'
    });
  }
});

// Delete app data
app.delete('/api/data/:appName', async (req, res) => {
  try {
    const { appName } = req.params;
    const userId = req.query.userId;
    
    if (!appName || !userId) {
      return res.status(400).json({
        success: false,
        error: 'Bad Request',
        message: 'App name and user ID are required'
      });
    }
    
    if (!supabase) {
      return res.status(503).json({
        success: false,
        error: 'Service Unavailable',
        message: 'Supabase connection is not available'
      });
    }
    
    const { error } = await supabase
      .from('app_data')
      .delete()
      .eq('app_name', appName)
      .eq('user_id', userId);
    
    if (error) throw error;
    
    return res.json({
      success: true,
      message: 'App data deleted successfully'
    });
  } catch (err) {
    console.error('Error deleting app data:', err);
    return res.status(500).json({
      success: false,
      error: 'Internal Server Error',
      message: 'Error deleting app data'
    });
  }
});

// Transcription service routes
app.post('/api/transcribe', upload.single('audio'), async (req, res) => {
  const userId = req.header('x-user-id') || req.body.userId || req.query.userId;
  if (!userId || !req.file) {
    return res.status(400).json({
      success: false,
      message: 'User ID and audio file are required'
    });
  }

  try {
    const result = await processAudioFile(userId, req.file);
    if (result.success) {
      return res.json({
        success: true,
        message: 'Audio file processed successfully',
        transcription: result.transcription
      });
    }

    return res.status(500).json({
      success: false,
      error: result.error || 'Error processing audio file'
    });
  } catch (err) {
    console.error('Error processing audio file:', err);
    return res.status(500).json({ success: false, error: err.message });
  }
});

app.get('/api/transcriptions', async (req, res) => {
  const userId = req.header('x-user-id') || req.query.userId;
  if (!userId) {
    return res.status(400).json({ success: false, message: 'User ID is required' });
  }

  try {
    const transcriptions = await getUserTranscriptions(userId);
    return res.json({ success: true, transcriptions });
  } catch (err) {
    console.error('Error getting user transcriptions:', err);
    return res.status(500).json({ success: false, error: err.message });
  }
});

app.get('/api/transcriptions/:id', async (req, res) => {
  const userId = req.header('x-user-id') || req.query.userId;
  const { id } = req.params;
  if (!userId || !id) {
    return res.status(400).json({ success: false, message: 'Transcription ID and user ID are required' });
  }

  try {
    const transcription = await getTranscriptionById(id, userId);
    return res.json({ success: true, transcription });
  } catch (err) {
    console.error('Error getting transcription:', err);
    return res.status(500).json({ success: false, error: err.message });
  }
});

app.delete('/api/transcriptions/:id', async (req, res) => {
  const userId = req.header('x-user-id') || req.query.userId;
  const { id } = req.params;
  if (!userId || !id) {
    return res.status(400).json({ success: false, message: 'Transcription ID and user ID are required' });
  }

  try {
    await deleteTranscription(id, userId);
    return res.json({ success: true, message: 'Transcription deleted successfully' });
  } catch (err) {
    console.error('Error deleting transcription:', err);
    return res.status(500).json({ success: false, error: err.message });
  }
});

// Task endpoint
app.post('/task', async (req, res) => {
  try {
    // Log the incoming request for debugging
    console.log('Received request to /task endpoint:', {
      body: req.body,
      headers: {
        'content-type': req.headers['content-type'],
        'user-agent': req.headers['user-agent']
      }
    });

    // Extract data from request body
    const { prompt, llm_model, email } = req.body;
    
    // Check if OpenRouter API key is configured
    if (!process.env.OPENROUTER_API_KEY) {
      console.warn('OpenRouter API key not configured. Returning dummy response.');
      return res.json({
        success: true,
        llmResult: {
          choices: [{
            message: {
              content: "OpenRouter API key not configured. Please set the OPENROUTER_API_KEY environment variable."
            }
          }],
          model: llm_model || "dummy-model",
          prompt: prompt || "No prompt provided"
        }
      });
    }
    
    try {
      // Verify the user can access the requested model
      const hasAccess = await canAccessModel(email, llm_model);
      if (!hasAccess) {
        return res.status(403).json({
          success: false,
          error: 'Forbidden',
          message: 'Access to requested model is not allowed'
        });
      }

      // Call the LLM API
      const llmResult = await callLLM(prompt, llm_model);
      
      // Try to log activity, but don't fail the request if logging fails
      try {
        await logActivity({ prompt, llm_model }, llmResult);
      } catch (logErr) {
        console.error('Error logging activity:', logErr);
      }
      
      // Return the LLM result
      res.json({ success: true, llmResult });
    } catch (err) {
      console.error('Error calling LLM:', err);
      
      // Handle specific error codes
      if (err.response && err.response.status === 402) {
        // Payment Required error from OpenRouter
        return res.json({ 
          success: true, 
          llmResult: {
            choices: [{ 
              message: { 
                content: "I'm sorry, but there seems to be an issue with the API key or credits. The OpenRouter service returned a 'Payment Required' error. This is likely because the API key has expired or has insufficient credits. Please try again later or contact the administrator to update the API key." 
              } 
            }]
          }
        });
      }
      
      // For other errors, return a generic error response
      res.status(500).json({
        success: false,
        error: err.message,
        response: "Sorry, there was an error processing your request. Please try again later."
      });
    }
  } catch (err) {
    // Log the error
    console.error('Error processing /task request:', err);
    
    // Return a friendly error response
    res.status(500).json({
      success: false,
      error: err.message,
      response: "Sorry, there was an error processing your request. Please try again later."
    });
  }
});

// Webhook endpoint for backward compatibility with existing frontends
app.post('/webhook', async (req, res) => {
  try {
    console.log('Received request to /webhook endpoint:', {
      body: req.body,
      headers: {
        'content-type': req.headers['content-type'],
        'user-agent': req.headers['user-agent']
      }
    });

    // Extract the filename or fileUrl if it exists in the request body
    let fileUrl = '';
    if (req.body.data?.fileUrl) {
      fileUrl = req.body.data.fileUrl;
    } else if (req.body.fileUrl) {
      fileUrl = req.body.fileUrl;
    }

    // Default prompt
    let prompt = "Please analyze this conversation.";
    if (req.body.data?.prompt) {
      prompt = req.body.data.prompt;
    } else if (req.body.prompt) {
      prompt = req.body.prompt;
    }

    // Include the file URL in the prompt if it exists
    if (fileUrl) {
      prompt = `Please analyze this conversation from file: ${fileUrl}. ${prompt}`;
    }

    try {
      // Route to LLM processing
      const llmResult = await callLLM(prompt, null);
      
      // Return a modified response structure compatible with webhook expectations
      return res.json({
        message: "Processing started",
        user_id: "webhook-user",
        result: llmResult,
        usage: {
          current: 1,
          limit: 10
        }
      });
    } catch (err) {
      console.error('Error calling LLM from webhook:', err);
      
      return res.status(500).json({
        success: false,
        error: err.message,
        message: "Error processing webhook request"
      });
    }
  } catch (err) {
    console.error('Error processing webhook request:', err);
    return res.status(500).json({
      success: false,
      error: err.message,
      message: "Error processing webhook request"
    });
  }
});

// User usage endpoint for frontend compatibility
app.get('/user/usage', (req, res) => {
  // Return mock usage data as the real endpoint isn't implemented yet
  res.json({
    tier: 'free',
    usage: 0,
    quota: 10,
    reset_date: new Date(Date.now() + 30 * 24 * 60 * 60 * 1000).toISOString() // 30 days from now
  });
});

// ============================================
// TWILIO ENDPOINTS
// ============================================

// Middleware to parse URL-encoded bodies (Twilio sends data this way)
app.use(express.urlencoded({ extended: true }));

// Twilio voice webhook - handles incoming calls
app.post('/api/twilio/voice', async (req, res) => {
  try {
    console.log('Incoming voice call:', req.body);
    
    // Validate Twilio signature in production
    if (process.env.NODE_ENV === 'production') {
      const signature = req.headers['x-twilio-signature'];
      const url = `https://osbackend-zl1h.onrender.com${req.originalUrl}`;
      if (!validateTwilioSignature(signature, url, req.body)) {
        return res.status(403).send('Forbidden');
      }
    }
    
    // Save call record
    await saveCallRecord({
      call_sid: req.body.CallSid,
      phone_number_sid: req.body.To === process.env.TWILIO_PHONE_NUMBER ? process.env.TWILIO_PHONE_NUMBER_SID : null,
      from_number: req.body.From,
      to_number: req.body.To,
      direction: 'inbound',
      status: req.body.CallStatus,
      metadata: {
        from_city: req.body.FromCity,
        from_state: req.body.FromState,
        from_country: req.body.FromCountry
      }
    });
    
    // Generate response
    const twiml = generateVoiceResponse(
      'Hello! Thank you for calling. Your call will be recorded for quality and training purposes. Please speak after the beep.',
      { record: true }
    );
    
    res.type('text/xml');
    res.send(twiml);
  } catch (error) {
    console.error('Error handling voice webhook:', error);
    res.status(500).send('Internal Server Error');
  }
});

// Twilio SMS webhook - handles incoming SMS
app.post('/api/twilio/sms', async (req, res) => {
  try {
    console.log('Incoming SMS:', req.body);
    
    // Validate Twilio signature in production
    if (process.env.NODE_ENV === 'production') {
      const signature = req.headers['x-twilio-signature'];
      const url = `https://osbackend-zl1h.onrender.com${req.originalUrl}`;
      if (!validateTwilioSignature(signature, url, req.body)) {
        return res.status(403).send('Forbidden');
      }
    }
    
    // Save SMS record
    await saveSmsRecord({
      message_sid: req.body.MessageSid,
      from_number: req.body.From,
      to_number: req.body.To,
      body: req.body.Body,
      direction: 'inbound',
      status: 'received',
      num_segments: parseInt(req.body.NumSegments) || 1,
      metadata: {
        from_city: req.body.FromCity,
        from_state: req.body.FromState,
        from_country: req.body.FromCountry
      }
    });
    
    // Generate auto-response
    const responseMessage = 'Thank you for your message. We will get back to you soon!';
    const twiml = generateSmsResponse(responseMessage);
    
    res.type('text/xml');
    res.send(twiml);
  } catch (error) {
    console.error('Error handling SMS webhook:', error);
    res.status(500).send('Internal Server Error');
  }
});

// Twilio call status webhook
app.post('/api/twilio/status', async (req, res) => {
  try {
    console.log('Call status update:', req.body);
    
    // Update call record with new status
    await saveCallRecord({
      call_sid: req.body.CallSid,
      status: req.body.CallStatus,
      duration: parseInt(req.body.CallDuration) || 0
    });
    
    res.sendStatus(200);
  } catch (error) {
    console.error('Error handling status webhook:', error);
    res.status(500).send('Internal Server Error');
  }
});

// Twilio recording webhook - called when recording is ready
app.post('/api/twilio/recording', async (req, res) => {
  try {
    console.log('Recording ready:', req.body);
    
    // Continue the call after recording
    const twiml = generateVoiceResponse(
      'Thank you for your message. Goodbye!',
      { hangup: true }
    );
    
    res.type('text/xml');
    res.send(twiml);
  } catch (error) {
    console.error('Error handling recording webhook:', error);
    res.status(500).send('Internal Server Error');
  }
});

// Twilio recording status webhook
app.post('/api/twilio/recording-status', async (req, res) => {
  try {
    console.log('Recording status update:', req.body);
    
    const { RecordingSid, RecordingUrl, CallSid, RecordingDuration, RecordingStatus } = req.body;
    
    if (RecordingStatus === 'completed') {
      // Save recording record
      await saveRecordingRecord({
        recording_sid: RecordingSid,
        call_sid: CallSid,
        recording_url: RecordingUrl,
        duration: parseInt(RecordingDuration) || 0,
        status: 'pending'
      });
      
      // Update call record with recording info
      await saveCallRecord({
        call_sid: CallSid,
        recording_url: RecordingUrl,
        recording_sid: RecordingSid
      });
      
      // Process the recording asynchronously
      processRecording(RecordingSid, RecordingUrl, CallSid)
        .then(result => {
          console.log('Recording processed successfully:', result);
        })
        .catch(error => {
          console.error('Error processing recording:', error);
        });
    }
    
    res.sendStatus(200);
  } catch (error) {
    console.error('Error handling recording status webhook:', error);
    res.status(500).send('Internal Server Error');
  }
});

// API endpoint to make outbound calls
app.post('/api/twilio/make-call', async (req, res) => {
  try {
    const { to, message, record, userId, metadata } = req.body;
    
    if (!to || !message) {
      return res.status(400).json({
        success: false,
        error: 'Bad Request',
        message: 'Phone number and message are required'
      });
    }
    
    const call = await makeCall(to, message, {
      record: record || false,
      metadata: { ...metadata, user_id: userId }
    });
    
    res.json({
      success: true,
      call: {
        sid: call.sid,
        status: call.status,
        to: call.to,
        from: call.from
      }
    });
  } catch (error) {
    console.error('Error making call:', error);
    res.status(500).json({
      success: false,
      error: 'Internal Server Error',
      message: error.message
    });
  }
});

// API endpoint to send SMS
app.post('/api/twilio/send-sms', async (req, res) => {
  try {
    const { to, body, userId, metadata } = req.body;
    
    if (!to || !body) {
      return res.status(400).json({
        success: false,
        error: 'Bad Request',
        message: 'Phone number and message body are required'
      });
    }
    
    const message = await sendSms(to, body, {
      metadata: { ...metadata, user_id: userId }
    });
    
    res.json({
      success: true,
      message: {
        sid: message.sid,
        status: message.status,
        to: message.to,
        from: message.from,
        body: message.body
      }
    });
  } catch (error) {
    console.error('Error sending SMS:', error);
    res.status(500).json({
      success: false,
      error: 'Internal Server Error',
      message: error.message
    });
  }
});

// API endpoint to get call history
app.get('/api/twilio/calls', async (req, res) => {
  try {
    const { phoneNumber, limit } = req.query;
    
    if (!phoneNumber) {
      return res.status(400).json({
        success: false,
        error: 'Bad Request',
        message: 'Phone number is required'
      });
    }
    
    const calls = await getCallHistory(phoneNumber, {
      limit: limit ? parseInt(limit) : 50
    });
    
    res.json({
      success: true,
      calls
    });
  } catch (error) {
    console.error('Error getting call history:', error);
    res.status(500).json({
      success: false,
      error: 'Internal Server Error',
      message: error.message
    });
  }
});

// API endpoint to get SMS history
app.get('/api/twilio/sms', async (req, res) => {
  try {
    const { phoneNumber, limit } = req.query;
    
    if (!phoneNumber) {
      return res.status(400).json({
        success: false,
        error: 'Bad Request',
        message: 'Phone number is required'
      });
    }
    
    const messages = await getSmsHistory(phoneNumber, {
      limit: limit ? parseInt(limit) : 50
    });
    
    res.json({
      success: true,
      messages
    });
  } catch (error) {
    console.error('Error getting SMS history:', error);
    res.status(500).json({
      success: false,
      error: 'Internal Server Error',
      message: error.message
    });
  }
});

// Catch-all route for undefined endpoints
app.use('*', (req, res) => {
  console.log(`Received request for undefined route: ${req.originalUrl}`);
  res.status(404).json({
    success: false,
    error: 'Not Found',
    message: `The requested endpoint ${req.originalUrl} does not exist.`
  });
});

// Error handling middleware
app.use((err, req, res, next) => {
  console.error('Unhandled error:', err);
  res.status(500).json({
    success: false,
    error: 'Internal Server Error',
    message: process.env.NODE_ENV === 'production' 
      ? 'An unexpected error occurred' 
      : err.message
  });
});

// Start the server
const PORT = process.env.PORT || 3000;
app.listen(PORT, () => {
  console.log(`Server running on port ${PORT}`);
  console.log(`Environment: ${process.env.NODE_ENV || 'development'}`);
  console.log(`Server time: ${new Date().toISOString()}`);
});

// Handle uncaught exceptions and unhandled rejections
process.on('uncaughtException', (err) => {
  console.error('Uncaught exception:', err);
  // Keep the process running despite the error
});

process.on('unhandledRejection', (reason, promise) => {
  console.error('Unhandled rejection at:', promise, 'reason:', reason);
  // Keep the process running despite the error
});<|MERGE_RESOLUTION|>--- conflicted
+++ resolved
@@ -5,7 +5,15 @@
 import cors from 'cors';
 import path from 'path';
 import { fileURLToPath } from 'url';
-<<<<<<< HEAD
+import fs from 'fs';
+import multer from 'multer';
+import Stripe from 'stripe';
+import {
+  processAudioFile,
+  getUserTranscriptions,
+  getTranscriptionById,
+  deleteTranscription
+} from './transcription_service.js';
 import { 
   validateTwilioSignature,
   generateVoiceResponse,
@@ -19,17 +27,6 @@
   getCallHistory,
   getSmsHistory
 } from './twilio_service.js';
-=======
-import fs from 'fs';
-import multer from 'multer';
-import Stripe from 'stripe';
-import {
-  processAudioFile,
-  getUserTranscriptions,
-  getTranscriptionById,
-  deleteTranscription
-} from './transcription_service.js';
->>>>>>> f61ef56e
 
 // Get the directory name of the current module
 const __filename = fileURLToPath(import.meta.url);
@@ -892,435 +889,130 @@
     // Log the error
     console.error('Error processing /task request:', err);
     
-    // Return a friendly error response
-    res.status(500).json({
-      success: false,
-      error: err.message,
-      response: "Sorry, there was an error processing your request. Please try again later."
-    });
-  }
-});
-
-// Webhook endpoint for backward compatibility with existing frontends
-app.post('/webhook', async (req, res) => {
-  try {
-    console.log('Received request to /webhook endpoint:', {
-      body: req.body,
-      headers: {
-        'content-type': req.headers['content-type'],
-        'user-agent': req.headers['user-agent']
-      }
-    });
-
-    // Extract the filename or fileUrl if it exists in the request body
-    let fileUrl = '';
-    if (req.body.data?.fileUrl) {
-      fileUrl = req.body.data.fileUrl;
-    } else if (req.body.fileUrl) {
-      fileUrl = req.body.fileUrl;
-    }
-
-    // Default prompt
-    let prompt = "Please analyze this conversation.";
-    if (req.body.data?.prompt) {
-      prompt = req.body.data.prompt;
-    } else if (req.body.prompt) {
-      prompt = req.body.prompt;
-    }
-
-    // Include the file URL in the prompt if it exists
-    if (fileUrl) {
-      prompt = `Please analyze this conversation from file: ${fileUrl}. ${prompt}`;
-    }
-
-    try {
-      // Route to LLM processing
-      const llmResult = await callLLM(prompt, null);
-      
-      // Return a modified response structure compatible with webhook expectations
-      return res.json({
-        message: "Processing started",
-        user_id: "webhook-user",
-        result: llmResult,
-        usage: {
-          current: 1,
-          limit: 10
-        }
-      });
-    } catch (err) {
-      console.error('Error calling LLM from webhook:', err);
-      
-      return res.status(500).json({
-        success: false,
-        error: err.message,
-        message: "Error processing webhook request"
-      });
-    }
-  } catch (err) {
-    console.error('Error processing webhook request:', err);
-    return res.status(500).json({
-      success: false,
-      error: err.message,
-      message: "Error processing webhook request"
-    });
-  }
-});
-
-// User usage endpoint for frontend compatibility
-app.get('/user/usage', (req, res) => {
-  // Return mock usage data as the real endpoint isn't implemented yet
-  res.json({
-    tier: 'free',
-    usage: 0,
-    quota: 10,
-    reset_date: new Date(Date.now() + 30 * 24 * 60 * 60 * 1000).toISOString() // 30 days from now
-  });
-});
-
-// ============================================
-// TWILIO ENDPOINTS
-// ============================================
-
-// Middleware to parse URL-encoded bodies (Twilio sends data this way)
-app.use(express.urlencoded({ extended: true }));
-
-// Twilio voice webhook - handles incoming calls
-app.post('/api/twilio/voice', async (req, res) => {
-  try {
-    console.log('Incoming voice call:', req.body);
-    
-    // Validate Twilio signature in production
-    if (process.env.NODE_ENV === 'production') {
-      const signature = req.headers['x-twilio-signature'];
-      const url = `https://osbackend-zl1h.onrender.com${req.originalUrl}`;
-      if (!validateTwilioSignature(signature, url, req.body)) {
-        return res.status(403).send('Forbidden');
-      }
-    }
-    
-    // Save call record
-    await saveCallRecord({
-      call_sid: req.body.CallSid,
-      phone_number_sid: req.body.To === process.env.TWILIO_PHONE_NUMBER ? process.env.TWILIO_PHONE_NUMBER_SID : null,
-      from_number: req.body.From,
-      to_number: req.body.To,
-      direction: 'inbound',
-      status: req.body.CallStatus,
-      metadata: {
-        from_city: req.body.FromCity,
-        from_state: req.body.FromState,
-        from_country: req.body.FromCountry
-      }
-    });
-    
-    // Generate response
-    const twiml = generateVoiceResponse(
-      'Hello! Thank you for calling. Your call will be recorded for quality and training purposes. Please speak after the beep.',
-      { record: true }
-    );
-    
-    res.type('text/xml');
-    res.send(twiml);
-  } catch (error) {
-    console.error('Error handling voice webhook:', error);
-    res.status(500).send('Internal Server Error');
-  }
-});
-
-// Twilio SMS webhook - handles incoming SMS
-app.post('/api/twilio/sms', async (req, res) => {
-  try {
-    console.log('Incoming SMS:', req.body);
-    
-    // Validate Twilio signature in production
-    if (process.env.NODE_ENV === 'production') {
-      const signature = req.headers['x-twilio-signature'];
-      const url = `https://osbackend-zl1h.onrender.com${req.originalUrl}`;
-      if (!validateTwilioSignature(signature, url, req.body)) {
-        return res.status(403).send('Forbidden');
-      }
-    }
-    
-    // Save SMS record
-    await saveSmsRecord({
-      message_sid: req.body.MessageSid,
-      from_number: req.body.From,
-      to_number: req.body.To,
-      body: req.body.Body,
-      direction: 'inbound',
-      status: 'received',
-      num_segments: parseInt(req.body.NumSegments) || 1,
-      metadata: {
-        from_city: req.body.FromCity,
-        from_state: req.body.FromState,
-        from_country: req.body.FromCountry
-      }
-    });
-    
-    // Generate auto-response
-    const responseMessage = 'Thank you for your message. We will get back to you soon!';
-    const twiml = generateSmsResponse(responseMessage);
-    
-    res.type('text/xml');
-    res.send(twiml);
-  } catch (error) {
-    console.error('Error handling SMS webhook:', error);
-    res.status(500).send('Internal Server Error');
-  }
-});
-
-// Twilio call status webhook
-app.post('/api/twilio/status', async (req, res) => {
-  try {
-    console.log('Call status update:', req.body);
-    
-    // Update call record with new status
-    await saveCallRecord({
-      call_sid: req.body.CallSid,
-      status: req.body.CallStatus,
-      duration: parseInt(req.body.CallDuration) || 0
-    });
-    
-    res.sendStatus(200);
-  } catch (error) {
-    console.error('Error handling status webhook:', error);
-    res.status(500).send('Internal Server Error');
-  }
-});
-
-// Twilio recording webhook - called when recording is ready
-app.post('/api/twilio/recording', async (req, res) => {
-  try {
-    console.log('Recording ready:', req.body);
-    
-    // Continue the call after recording
-    const twiml = generateVoiceResponse(
-      'Thank you for your message. Goodbye!',
-      { hangup: true }
-    );
-    
-    res.type('text/xml');
-    res.send(twiml);
-  } catch (error) {
-    console.error('Error handling recording webhook:', error);
-    res.status(500).send('Internal Server Error');
-  }
-});
-
-// Twilio recording status webhook
-app.post('/api/twilio/recording-status', async (req, res) => {
-  try {
-    console.log('Recording status update:', req.body);
-    
-    const { RecordingSid, RecordingUrl, CallSid, RecordingDuration, RecordingStatus } = req.body;
-    
-    if (RecordingStatus === 'completed') {
-      // Save recording record
-      await saveRecordingRecord({
-        recording_sid: RecordingSid,
-        call_sid: CallSid,
-        recording_url: RecordingUrl,
-        duration: parseInt(RecordingDuration) || 0,
-        status: 'pending'
-      });
-      
-      // Update call record with recording info
-      await saveCallRecord({
-        call_sid: CallSid,
-        recording_url: RecordingUrl,
-        recording_sid: RecordingSid
-      });
-      
-      // Process the recording asynchronously
-      processRecording(RecordingSid, RecordingUrl, CallSid)
-        .then(result => {
-          console.log('Recording processed successfully:', result);
-        })
-        .catch(error => {
-          console.error('Error processing recording:', error);
-        });
-    }
-    
-    res.sendStatus(200);
-  } catch (error) {
-    console.error('Error handling recording status webhook:', error);
-    res.status(500).send('Internal Server Error');
-  }
-});
-
-// API endpoint to make outbound calls
-app.post('/api/twilio/make-call', async (req, res) => {
-  try {
-    const { to, message, record, userId, metadata } = req.body;
-    
-    if (!to || !message) {
-      return res.status(400).json({
-        success: false,
-        error: 'Bad Request',
-        message: 'Phone number and message are required'
-      });
-    }
-    
-    const call = await makeCall(to, message, {
-      record: record || false,
-      metadata: { ...metadata, user_id: userId }
-    });
-    
-    res.json({
-      success: true,
-      call: {
-        sid: call.sid,
-        status: call.status,
-        to: call.to,
-        from: call.from
-      }
-    });
-  } catch (error) {
-    console.error('Error making call:', error);
+    // Return a generic error response
     res.status(500).json({
       success: false,
       error: 'Internal Server Error',
-      message: error.message
-    });
-  }
-});
-
-// API endpoint to send SMS
-app.post('/api/twilio/send-sms', async (req, res) => {
-  try {
-    const { to, body, userId, metadata } = req.body;
-    
-    if (!to || !body) {
-      return res.status(400).json({
-        success: false,
-        error: 'Bad Request',
-        message: 'Phone number and message body are required'
-      });
-    }
-    
-    const message = await sendSms(to, body, {
-      metadata: { ...metadata, user_id: userId }
-    });
-    
-    res.json({
-      success: true,
-      message: {
-        sid: message.sid,
-        status: message.status,
-        to: message.to,
-        from: message.from,
-        body: message.body
-      }
-    });
-  } catch (error) {
-    console.error('Error sending SMS:', error);
-    res.status(500).json({
-      success: false,
-      error: 'Internal Server Error',
-      message: error.message
-    });
-  }
-});
-
-// API endpoint to get call history
+      message: 'An unexpected error occurred while processing your request.'
+    });
+  }
+});
+
+// Twilio webhook endpoints
+app.post('/twilio/voice', express.urlencoded({ extended: false }), async (req, res) => {
+  try {
+    // Validate the request is from Twilio
+    if (!validateTwilioSignature(req, process.env.TWILIO_AUTH_TOKEN)) {
+      return res.status(403).send('Forbidden');
+    }
+
+    // Save call record
+    await saveCallRecord(req.body);
+
+    // Generate TwiML response
+    const twiml = generateVoiceResponse(req.body);
+    res.type('text/xml');
+    res.send(twiml);
+  } catch (err) {
+    console.error('Error handling voice webhook:', err);
+    res.status(500).send('Internal Server Error');
+  }
+});
+
+app.post('/twilio/sms', express.urlencoded({ extended: false }), async (req, res) => {
+  try {
+    // Validate the request is from Twilio
+    if (!validateTwilioSignature(req, process.env.TWILIO_AUTH_TOKEN)) {
+      return res.status(403).send('Forbidden');
+    }
+
+    // Save SMS record
+    await saveSmsRecord(req.body);
+
+    // Generate TwiML response
+    const twiml = generateSmsResponse(req.body);
+    res.type('text/xml');
+    res.send(twiml);
+  } catch (err) {
+    console.error('Error handling SMS webhook:', err);
+    res.status(500).send('Internal Server Error');
+  }
+});
+
+app.post('/twilio/recording', express.urlencoded({ extended: false }), async (req, res) => {
+  try {
+    // Validate the request is from Twilio
+    if (!validateTwilioSignature(req, process.env.TWILIO_AUTH_TOKEN)) {
+      return res.status(403).send('Forbidden');
+    }
+
+    // Save recording record
+    await saveRecordingRecord(req.body);
+
+    // Process the recording asynchronously
+    processRecording(req.body).catch(err => {
+      console.error('Error processing recording:', err);
+    });
+
+    res.status(200).send('OK');
+  } catch (err) {
+    console.error('Error handling recording webhook:', err);
+    res.status(500).send('Internal Server Error');
+  }
+});
+
+// Twilio API endpoints
+app.post('/api/twilio/call', async (req, res) => {
+  try {
+    const { to, from, url } = req.body;
+    const result = await makeCall(to, from, url);
+    res.json({ success: true, callSid: result.sid });
+  } catch (err) {
+    console.error('Error making call:', err);
+    res.status(500).json({ success: false, error: err.message });
+  }
+});
+
+app.post('/api/twilio/sms', async (req, res) => {
+  try {
+    const { to, from, body } = req.body;
+    const result = await sendSms(to, from, body);
+    res.json({ success: true, messageSid: result.sid });
+  } catch (err) {
+    console.error('Error sending SMS:', err);
+    res.status(500).json({ success: false, error: err.message });
+  }
+});
+
 app.get('/api/twilio/calls', async (req, res) => {
   try {
-    const { phoneNumber, limit } = req.query;
-    
-    if (!phoneNumber) {
-      return res.status(400).json({
-        success: false,
-        error: 'Bad Request',
-        message: 'Phone number is required'
-      });
-    }
-    
-    const calls = await getCallHistory(phoneNumber, {
-      limit: limit ? parseInt(limit) : 50
-    });
-    
-    res.json({
-      success: true,
-      calls
-    });
-  } catch (error) {
-    console.error('Error getting call history:', error);
-    res.status(500).json({
-      success: false,
-      error: 'Internal Server Error',
-      message: error.message
-    });
-  }
-});
-
-// API endpoint to get SMS history
-app.get('/api/twilio/sms', async (req, res) => {
-  try {
-    const { phoneNumber, limit } = req.query;
-    
-    if (!phoneNumber) {
-      return res.status(400).json({
-        success: false,
-        error: 'Bad Request',
-        message: 'Phone number is required'
-      });
-    }
-    
-    const messages = await getSmsHistory(phoneNumber, {
-      limit: limit ? parseInt(limit) : 50
-    });
-    
-    res.json({
-      success: true,
-      messages
-    });
-  } catch (error) {
-    console.error('Error getting SMS history:', error);
-    res.status(500).json({
-      success: false,
-      error: 'Internal Server Error',
-      message: error.message
-    });
-  }
-});
-
-// Catch-all route for undefined endpoints
-app.use('*', (req, res) => {
-  console.log(`Received request for undefined route: ${req.originalUrl}`);
-  res.status(404).json({
-    success: false,
-    error: 'Not Found',
-    message: `The requested endpoint ${req.originalUrl} does not exist.`
-  });
-});
-
-// Error handling middleware
-app.use((err, req, res, next) => {
-  console.error('Unhandled error:', err);
-  res.status(500).json({
-    success: false,
-    error: 'Internal Server Error',
-    message: process.env.NODE_ENV === 'production' 
-      ? 'An unexpected error occurred' 
-      : err.message
-  });
+    const { userId, limit, offset } = req.query;
+    const calls = await getCallHistory(userId, limit, offset);
+    res.json({ success: true, calls });
+  } catch (err) {
+    console.error('Error getting call history:', err);
+    res.status(500).json({ success: false, error: err.message });
+  }
+});
+
+app.get('/api/twilio/messages', async (req, res) => {
+  try {
+    const { userId, limit, offset } = req.query;
+    const messages = await getSmsHistory(userId, limit, offset);
+    res.json({ success: true, messages });
+  } catch (err) {
+    console.error('Error getting SMS history:', err);
+    res.status(500).json({ success: false, error: err.message });
+  }
 });
 
 // Start the server
 const PORT = process.env.PORT || 3000;
 app.listen(PORT, () => {
-  console.log(`Server running on port ${PORT}`);
+  console.log(`Server is running on port ${PORT}`);
   console.log(`Environment: ${process.env.NODE_ENV || 'development'}`);
-  console.log(`Server time: ${new Date().toISOString()}`);
-});
-
-// Handle uncaught exceptions and unhandled rejections
-process.on('uncaughtException', (err) => {
-  console.error('Uncaught exception:', err);
-  // Keep the process running despite the error
-});
-
-process.on('unhandledRejection', (reason, promise) => {
-  console.error('Unhandled rejection at:', promise, 'reason:', reason);
-  // Keep the process running despite the error
+  console.log(`Supabase configured: ${!!process.env.SUPABASE_URL && !!process.env.SUPABASE_KEY}`);
+  console.log(`OpenRouter configured: ${!!process.env.OPENROUTER_API_KEY}`);
+  console.log(`Stripe configured: ${!!process.env.STRIPE_SECRET_KEY}`);
+  console.log(`Twilio configured: ${!!process.env.TWILIO_ACCOUNT_SID && !!process.env.TWILIO_AUTH_TOKEN}`);
 });