--- conflicted
+++ resolved
@@ -11,11 +11,8 @@
     "test:supabase": "node test_supabase.js",
     "test:openrouter": "node test_openrouter_analysis.js",
     "check:env": "node check_environment.js",
-<<<<<<< HEAD
-    "test:twilio": "node test_twilio.js"
-=======
+    "test:twilio": "node test_twilio.js",
     "test:stripe": "node test_stripe_checkout.js && node test_stripe_webhook.js"
->>>>>>> f61ef56e
   },
   "dependencies": {
     "@supabase/supabase-js": "^2.39.7",
@@ -29,12 +26,8 @@
     "openai": "^4.28.0",
     "passport": "^0.7.0",
     "passport-google-oauth20": "^2.0.0",
-<<<<<<< HEAD
+    "stripe": "^14.25.0",
     "twilio": "^5.6.1",
     "uuid": "^9.0.1"
-=======
-    "uuid": "^9.0.1",
-    "stripe": "^14.25.0"
->>>>>>> f61ef56e
   }
 }